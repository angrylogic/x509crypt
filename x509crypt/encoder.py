--- conflicted
+++ resolved
@@ -11,14 +11,10 @@
 from collections import namedtuple
 from contextlib import contextmanager
 
-<<<<<<< HEAD
+TAG_SIZE = 16
+
+# pylint: disable-msg=C0103
 FileMetaData = namedtuple("FileMetaData", ("symmetric_iv", "encrypted_symmetric_key", "tag"))
-
-TAG_SIZE = 16
-=======
-# pylint: disable-msg=C0103
-FileMetaData = namedtuple("FileMetaData", ("symmetric_iv", "encrypted_symmetric_key"))
->>>>>>> 469a1a2a
 
 @contextmanager
 def open_writer_helper(final_file_name):
@@ -31,32 +27,23 @@
     else:
         os.link(temp_file.name, final_file_name)
 
-<<<<<<< HEAD
-def tag_writer(fp):
+def tag_writer(file_ptr):
     """Return a function suitable for writing the tag when its ready.  This must be called immediately after write_header."""
-    start_pos = fp.tell() - TAG_SIZE
+    start_pos = file_ptr.tell() - TAG_SIZE
     def write_tag(tag):
         assert len(tag) == TAG_SIZE
-        fp.seek(start_pos)
-        fp.write(tag)
+        file_ptr.seek(start_pos)
+        file_ptr.write(tag)
     return write_tag
 
-def write_header(fp, iv, key):
+def write_header(file_ptr, iv, key):
     """Write out a header to a file with the IV and encrypted symmetric key."""
-    fp.write(struct.pack(">I", len(iv)))
-    fp.write(iv)
-    fp.write(struct.pack(">I", len(key)))
-    fp.write(key)
-    fp.write(struct.pack(">I", TAG_SIZE))
-    fp.write("\00" * TAG_SIZE)
-=======
-def write_header(file_ptr, enc_iv, enc_key):
-    """Write out a header to a file with the IV and encrypted symmetric key."""
-    file_ptr.write(struct.pack(">I", len(enc_iv)))
-    file_ptr.write(enc_iv)
-    file_ptr.write(struct.pack(">I", len(enc_key)))
-    file_ptr.write(enc_key)
->>>>>>> 469a1a2a
+    file_ptr.write(struct.pack(">I", len(iv)))
+    file_ptr.write(iv)
+    file_ptr.write(struct.pack(">I", len(key)))
+    file_ptr.write(key)
+    file_ptr.write(struct.pack(">I", TAG_SIZE))
+    file_ptr.write("\00" * TAG_SIZE)
 
 def read_header(file_ptr):
     """Read back a header from a file."""
@@ -66,7 +53,7 @@
     key_size = struct.unpack(">I", file_ptr.read(struct.calcsize("I")))[0]
     encrypted_symmetric_key = file_ptr.read(key_size)
     assert len(encrypted_symmetric_key) == key_size
-    tag_size = struct.unpack(">I", fp.read(struct.calcsize("I")))[0]
-    tag = fp.read(tag_size)
+    tag_size = struct.unpack(">I", file_ptr.read(struct.calcsize("I")))[0]
+    tag = file_ptr.read(tag_size)
     assert len(tag) == tag_size
     return FileMetaData(symmetric_iv, encrypted_symmetric_key, tag)