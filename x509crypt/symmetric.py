#!/usr/bin/python

"""This module provides functions for doing symmetric encryption through
the OpenSSL EVP API."""

import ctypes
import atexit
import sys
import tempfile
from x509crypt.encoder import TAG_SIZE

# GCM control constants from evp.h
EVP_CTRL_GCM_SET_IVLEN = 0x9
EVP_CTRL_GCM_GET_TAG = 0x10
EVP_CTRL_GCM_SET_TAG = 0x11

LIBC = ctypes.CDLL("libc.so.6")
LIBSSL = ctypes.CDLL("libssl.so")
try:
    LIBSSL.OPENSSL_add_all_algorithms_conf()
except AttributeError:
    LIBSSL.OPENSSL_add_all_algorithms_noconf()
atexit.register(LIBSSL.EVP_cleanup)

class EvpCipherCtx(ctypes.Structure):
    """ctypes wrapper around the openssl EVP_CIPHER_CTX struct"""
    _fields_ = [("cipher", ctypes.c_void_p),
                ("engine", ctypes.c_void_p),
                ("encrypt", ctypes.c_int),
                ("buf_len", ctypes.c_int),
                ("oiv", ctypes.c_char * 16),
                ("iv", ctypes.c_char * 16),
                ("buf", ctypes.c_char * 32),
                ("num", ctypes.c_int),
                ("app_data", ctypes.c_void_p),
                ("key_len", ctypes.c_int),
                ("flags", ctypes.c_long),
                ("cipher_data", ctypes.c_void_p),
                ("final_used", ctypes.c_int),
                ("block_mask", ctypes.c_int),
                ("final", ctypes.c_char * 32)]

class SymmetricCryptoError(Exception):
    """Base exception for errors during symmetric cryptographic operations."""
    def __init__(self, message):
        error_capture = tempfile.TemporaryFile()
        LIBSSL.ERR_print_errors_fp(LIBC.fdopen(error_capture.fileno(), "w"))
        error_capture.flush()
        error_capture.seek(0)
        message = message + ": " + error_capture.read()
        Exception.__init__(self, message)

def encrypt(symmetric_iv, symmetric_key, fp_in, fp_out):
    """Encrypt the contents of fp_in using a symmetric cipher.

    :param symmetric_iv: the encryption initialization vector
    :type symmetric_iv: str
    :param symmetric_key: the symmetric encryption key
    :type symmetric_key: str
    :param fp_in: the plain text input file
    :type fp_out: file
    :param fp_out: the plain text output file
    :type fp_out: file
    :raises: SymmetricCryptoError
    """
    evp_cipher_ctx = EvpCipherCtx()
    LIBSSL.EVP_CIPHER_CTX_init(ctypes.byref(evp_cipher_ctx))
    ret = LIBSSL.EVP_EncryptInit_ex(ctypes.byref(evp_cipher_ctx),
                                    LIBSSL.EVP_aes_256_gcm(),
                                    None, None, None)
    if ret <= 0:
        raise SymmetricCryptoError("Failed initializing encryption")

    ret = LIBSSL.EVP_CIPHER_CTX_ctrl(ctypes.byref(evp_cipher_ctx),
                                     EVP_CTRL_GCM_SET_IVLEN,
                                     len(symmetric_iv), None)
    if ret <= 0:
        raise SymmetricCryptoError("Failed initializing encryption")

    ret = LIBSSL.EVP_EncryptInit_ex(ctypes.byref(evp_cipher_ctx), None, None,
                                    ctypes.c_char_p(symmetric_key),
                                    ctypes.c_char_p(symmetric_iv))
    if ret <= 0:
        raise SymmetricCryptoError("Failed initializing encryption")
    out_buf = ctypes.create_string_buffer(4096+32)
    out_sz = ctypes.c_int(4096+32)
    for in_buf in iter(lambda: fp_in.read(4096), ""):
        ret = LIBSSL.EVP_EncryptUpdate(ctypes.byref(evp_cipher_ctx), out_buf, ctypes.byref(out_sz),
                                       ctypes.c_char_p(in_buf), ctypes.c_int(len(in_buf)))
        if ret <= 0:
            raise SymmetricCryptoError("Failed during encryption update")
        fp_out.write(out_buf[:out_sz.value])
    ret = LIBSSL.EVP_EncryptFinal(ctypes.byref(evp_cipher_ctx), out_buf, ctypes.byref(out_sz))
    if ret <= 0:
        raise SymmetricCryptoError("Failed during encryption finalization")
    fp_out.write(out_buf[:out_sz.value])
    LIBSSL.EVP_CIPHER_CTX_cleanup(ctypes.byref(evp_cipher_ctx))

<<<<<<< HEAD
    tag_buffer = ctypes.create_string_buffer(TAG_SIZE)
    ret = LIBSSL.EVP_CIPHER_CTX_ctrl(ctypes.byref(evp_cipher_ctx), EVP_CTRL_GCM_GET_TAG, TAG_SIZE, tag_buffer)
    if ret <= 0:
        raise SymmetricCryptoError("Failed during encryption authentication setup")

    return tag_buffer.value

def decrypt(symmetric_iv, symmetric_key, authentication_tag, fp_in, fp_out):
=======
def decrypt(symmetric_iv, symmetric_key, fp_in, fp_out):
    """Decrypt the contents of fp_in using a symmetric cipher.

    :param symmetric_iv: the encryption initialization vector
    :type symmetric_iv: str
    :param symmetric_key: the symmetric encryption key
    :type symmetric_key: str
    :param fp_in: the encrypted input file
    :type fp_out: file
    :param fp_out: the plain text output file
    :type fp_out: file
    :raises: SymmetricCryptoError
    """
>>>>>>> 469a1a2a
    evp_cipher_ctx = EvpCipherCtx()
    LIBSSL.EVP_CIPHER_CTX_init(ctypes.byref(evp_cipher_ctx))
    ret = LIBSSL.EVP_DecryptInit_ex(ctypes.byref(evp_cipher_ctx),
                                    LIBSSL.EVP_aes_256_gcm(),
                                    None, None, None)
    if ret <= 0:
        raise SymmetricCryptoError("Failed initializing cipher for decryption")

    ret = LIBSSL.EVP_CIPHER_CTX_ctrl(ctypes.byref(evp_cipher_ctx),
                                     EVP_CTRL_GCM_SET_IVLEN,
                                     len(symmetric_iv), None)
    if ret <= 0:
        raise SymmetricCryptoError("Failed setting IV size for decryption")

    ret = LIBSSL.EVP_DecryptInit_ex(ctypes.byref(evp_cipher_ctx), None, None,
                                    ctypes.c_char_p(symmetric_key),
                                    ctypes.c_char_p(symmetric_iv))
    if ret <= 0:
        raise SymmetricCryptoError("Failed setting IV and encryption key for decryption")

    out_buf = ctypes.create_string_buffer(4096+32)
    for encryption_round, in_buf in enumerate(iter(lambda: fp_in.read(4096), "")):
        out_sz = ctypes.c_int(4096+32) # reset after update in previous iteration
        ret = LIBSSL.EVP_DecryptUpdate(ctypes.byref(evp_cipher_ctx), out_buf, ctypes.byref(out_sz),
                                       ctypes.c_char_p(in_buf), ctypes.c_int(len(in_buf)))
        if ret <= 0:
            #raise SymmetricCryptoError("Failed during decryption update on round %d" % encryption_round)
            pass
        fp_out.write(out_buf[:out_sz.value])

    # Verify authentication tag from the encryption process
    ret = LIBSSL.EVP_CIPHER_CTX.ctrl(ctypes.byref(evp_cipher_ctx, EVP_CTRL_GCM_SET_TAG,
                                                  TAG_SIZE, authentication_tag))
    if ret <= 0:
        raise SymmetricCryptoError("Failed during decryption authentication setup")

    ret = LIBSSL.EVP_DecryptFinal(ctypes.byref(evp_cipher_ctx), out_buf, ctypes.byref(out_sz))
    if ret <= 0:
        raise SymmetricCryptoError("Faield during decryption finalization")
    fp_out.write(out_buf[:out_sz.value])
    LIBSSL.EVP_CIPHER_CTX_cleanup(ctypes.byref(evp_cipher_ctx))<|MERGE_RESOLUTION|>--- conflicted
+++ resolved
@@ -94,19 +94,16 @@
     if ret <= 0:
         raise SymmetricCryptoError("Failed during encryption finalization")
     fp_out.write(out_buf[:out_sz.value])
-    LIBSSL.EVP_CIPHER_CTX_cleanup(ctypes.byref(evp_cipher_ctx))
 
-<<<<<<< HEAD
     tag_buffer = ctypes.create_string_buffer(TAG_SIZE)
     ret = LIBSSL.EVP_CIPHER_CTX_ctrl(ctypes.byref(evp_cipher_ctx), EVP_CTRL_GCM_GET_TAG, TAG_SIZE, tag_buffer)
     if ret <= 0:
         raise SymmetricCryptoError("Failed during encryption authentication setup")
+    LIBSSL.EVP_CIPHER_CTX_cleanup(ctypes.byref(evp_cipher_ctx))
 
     return tag_buffer.value
 
 def decrypt(symmetric_iv, symmetric_key, authentication_tag, fp_in, fp_out):
-=======
-def decrypt(symmetric_iv, symmetric_key, fp_in, fp_out):
     """Decrypt the contents of fp_in using a symmetric cipher.
 
     :param symmetric_iv: the encryption initialization vector
@@ -119,7 +116,7 @@
     :type fp_out: file
     :raises: SymmetricCryptoError
     """
->>>>>>> 469a1a2a
+
     evp_cipher_ctx = EvpCipherCtx()
     LIBSSL.EVP_CIPHER_CTX_init(ctypes.byref(evp_cipher_ctx))
     ret = LIBSSL.EVP_DecryptInit_ex(ctypes.byref(evp_cipher_ctx),
@@ -146,8 +143,7 @@
         ret = LIBSSL.EVP_DecryptUpdate(ctypes.byref(evp_cipher_ctx), out_buf, ctypes.byref(out_sz),
                                        ctypes.c_char_p(in_buf), ctypes.c_int(len(in_buf)))
         if ret <= 0:
-            #raise SymmetricCryptoError("Failed during decryption update on round %d" % encryption_round)
-            pass
+            raise SymmetricCryptoError("Failed during decryption update on round %d" % encryption_round)
         fp_out.write(out_buf[:out_sz.value])
 
     # Verify authentication tag from the encryption process
